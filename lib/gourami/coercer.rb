--- conflicted
+++ resolved
@@ -130,20 +130,6 @@
 
       hash_key_type = options[:key_type]
       hash_value_type = options[:value_type]
-<<<<<<< HEAD
-      # TODO: Fix uninitialized constant Gourami::Coercer::Sequel
-      if value.kind_of?(Hash) || value.kind_of?(Sequel::Postgres::JSONHash)
-        value.each_with_object({}) do |(key, value), coerced_hash|
-          key_type = hash_key_type.respond_to?(:call) ? hash_key_type.call(key, value) : hash_key_type
-          key = send("coerce_#{key_type}", key) if key_type
-
-          value_type = hash_value_type.respond_to?(:call) ? hash_value_type.call(key, value) : hash_value_type
-          value = send("coerce_#{value_type}", value) if value_type
-          coerced_hash[key] = value
-        end
-      else
-        {}
-=======
 
       return {} unless value.is_a?(Hash) || (defined?(Sequel::Postgres::JSONHash) && value.is_a?(Sequel::Postgres::JSONHash))
 
@@ -154,7 +140,6 @@
         value_type = hash_value_type.respond_to?(:call) ? hash_value_type.call(key, value) : hash_value_type
         value = send("coerce_#{value_type}", value) if value_type
         coerced_hash[key] = value
->>>>>>> 384c688e
       end
     end
 
